--- conflicted
+++ resolved
@@ -394,16 +394,13 @@
             return predictions
         elif key == "ARTICLE_SEARCH":
             return self.predict_article_search(inp, top_k=10,model_name="intfloat/multilingual-e5-large-instruct")
-<<<<<<< HEAD
-        elif key == "KB_REFINEMENT":
-            return self.predict_kb_refinement(inp, similarity_threshold=0.9, k = 5, model_name="intfloat/multilingual-e5-large-instruct")
-=======
         elif key == "MULTI_TURN_RAG":
             return await self.predict_multi_turn_rag(
                 inp, top_k = 10, chunk_size = 1000, chunk_overlap = 100, model_name = "intfloat/multilingual-e5-large-instruct", rps = 1.0
             )
         elif key == "TOOL_CALLING":
             return await self.predict_tool_calling(inp, n_tools = 16, model_name = "gemini-2.0-flash-001", rps = 1.0)
->>>>>>> 1b496ddc
+        elif key == "KB_REFINEMENT":
+            return self.predict_kb_refinement(inp, similarity_threshold=0.9, k = 5, model_name="intfloat/multilingual-e5-large-instruct")
 
         raise NotImplementedError(f"Task {task_key} not implemented in CXMPredictor.")